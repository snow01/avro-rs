--- conflicted
+++ resolved
@@ -7,9 +7,7 @@
 use failure::Error;
 use serde_json::Value as JsonValue;
 
-use crate::schema::{
-    DateIndexKind, DecayMeta, RecordField, Schema, SchemaKind, UnionRecordSchema, UnionSchema,
-};
+use crate::schema::{DateIndexKind, RecordField, Schema, SchemaKind, UnionRecordSchema, UnionSchema, DecayMeta};
 use crate::LruLimit;
 use std::ops::Deref;
 
@@ -76,17 +74,17 @@
 #[derive(Clone, Debug, PartialEq)]
 pub struct DecaySetting {
     pub decay_type: String,
-    pub decay_rates: Vec<String>,
-}
-
-pub const VALUE_COMPARATOR: &str = "value_comparator";
+    pub decay_rate: String,
+}
+
+pub const VALUE_COMPARATOR: &str  = "value_comparator" ;
 #[derive(Copy, Clone, Debug, PartialEq, Serialize, Deserialize)]
 pub enum ValueComparison {
     EQ,
     LT,
     LTE,
     GT,
-    GTE,
+    GTE
 }
 
 impl ValueComparison {
@@ -191,9 +189,9 @@
     /// A max avro value.
     Max(Box<Value>, Option<ValueSetting>),
 
-    DecayRecord(Box<Value>, Option<DecaySetting>),
-
-    ValueComparator(Box<Value>, ValueComparison, Option<ValueSetting>),
+    DecayRecord(Box<Value>,Option<DecaySetting>),
+
+    ValueComparator(Box<Value>, ValueComparison, Option<ValueSetting>)
 }
 
 #[derive(Clone, Debug, PartialEq)]
@@ -422,7 +420,6 @@
     /// See the [Avro specification](https://avro.apache.org/docs/current/spec.html)
     /// for the full set of rules of schema validation.
     pub fn validate(&self, schema: &Schema) -> bool {
-        println!("1self1 {:?} 1schema1 {:?}", self, schema);
         match (self, schema) {
             (&Value::Null, &Schema::Null) => true,
             (&Value::Boolean(_, _), &Schema::Boolean) => true,
@@ -489,32 +486,31 @@
 
             (&Value::Counter(_, _), &Schema::Counter) => true,
 
-            (&Value::DecayRecord(ref value, _), &Schema::Decay(ref schema, _)) => {
-                if let (Schema::Record { .. }, Value::Record(..)) = (&**schema, &**value) {
+            (&Value::DecayRecord(ref value, _), &Schema::Decay(ref schema,_)) => {
+                if let (Schema::Record {..},Value::Record(..)) = (&**schema,&**value) {
                     value.validate(schema)
-                } else {
+                }else {
                     false
                 }
-            }
-            (
-                &Value::ValueComparator(ref value, value_cond, _),
-                &Schema::ValueComparator(ref schema, schema_cond),
-            ) => {
+
+            }
+            (&Value::ValueComparator(ref value, value_cond, _), &Schema::ValueComparator(ref schema, schema_cond)) => {
                 if value_cond != schema_cond {
-                    return false;
+                    return false ;
                 }
                 value.validate_exact_record_type(schema)
             }
-            _ => false,
+             _ => false
         }
     }
 
     fn validate_exact_record_type(&self, schema: &Schema) -> bool {
-        if let (Schema::Record { .. }, Value::Record(..)) = (schema, self) {
-            return self.validate(schema);
+        if let (Schema::Record {..},Value::Record(..)) = (schema,self) {
+           return self.validate(schema) ;
         }
         false
     }
+
 
     /// Attempt to perform schema resolution on the value, with the given
     /// [Schema](../schema/enum.Schema.html).
@@ -562,34 +558,11 @@
             Schema::Counter => self.resolve_counter(false),
             // Todo(FIXME ::(sohan) pending union record) - would it come to this ?
             Schema::UnionRecord(ref inner) => self.resolve_union_record(inner, false),
-            Schema::Decay(ref inner, ref decay_meta) => {
-                self.resolve_decay_record(inner, false, decay_meta)
-            }
-            Schema::ValueComparator(ref inner, condition) => {
-                self.resolve_value_comparator(inner, condition, false)
-            }
-        }
-    }
-
-<<<<<<< HEAD
-    fn resolve_value_comparator(
-        self,
-        schema: &Schema,
-        condition: ValueComparison,
-        index: bool,
-    ) -> Result<Self, Error> {
-        let value = match self {
-            Value::ValueComparator(inner, _, _) => inner.resolve_internal(schema, index),
-            Value::Map(map, _) => Value::Map(map, None).resolve_internal(schema, index),
-            other => Err(SchemaResolutionError::new(format!(
-                "ValueComparator or map expected, got {:?}",
-                other
-            ))
-            .into()),
-        }?;
-
-        Ok(Value::ValueComparator(Box::new(value), condition, None))
-=======
+            Schema::Decay(ref inner,ref decay_meta) => self.resolve_decay_record(inner,false,decay_meta),
+            Schema::ValueComparator(ref inner, condition) => self.resolve_value_comparator(inner, condition, false)
+        }
+    }
+
     fn resolve_value_comparator(self, schema: &Schema, condition: ValueComparison, index: bool) ->  Result<Self, Error> {
         let value: Result<(Value,bool),failure::Error> = match self {
             Value::ValueComparator(inner, _, settings) =>  {
@@ -608,33 +581,25 @@
         let (value,index) = value?;
         let settings = Self::get_value_setting(index);
         Ok(Value::ValueComparator(Box::new(value), condition, settings))
->>>>>>> 34affa5b
-    }
-
-    fn resolve_decay_record(
-        self,
-        schema: &Schema,
-        index: bool,
-        decay_meta: &DecayMeta,
-    ) -> Result<Self, Error> {
-        // Todo : Sohan
+    }
+
+    fn resolve_decay_record(self, schema: &Schema, index: bool,decay_meta: &DecayMeta) -> Result<Self, Error> { // Todo : Sohan
         let decay_settings = decay_meta.to_decay_settings();
         match self {
-            Value::DecayRecord(value, _) => {
-                let value = value.resolve_internal(schema, index)?;
-                Ok(Value::DecayRecord(Box::new(value), decay_settings))
-            }
-            Value::Map(map, _) => {
+            Value::DecayRecord(value,_) => {
+                let value  = value.resolve_internal(schema,index)?;
+                Ok(Value::DecayRecord(Box::new(value),decay_settings))
+            },
+            Value::Map(map,_)=> {
                 let value = Value::Map(map, None);
                 let value = value.resolve_internal(schema, index)?;
-                Ok(Value::DecayRecord(Box::new(value), decay_settings))
+                Ok(Value::DecayRecord(Box::new(value),decay_settings))
             }
 
             other => Err(SchemaResolutionError::new(format!(
                 "DecayRecord or map expected, got {:?}",
                 other
-            ))
-            .into()),
+            )).into()),
         }
     }
 
@@ -683,12 +648,9 @@
             Schema::Counter => self.resolve_counter(index),
             Schema::Max(ref inner) => self.resolve_max(inner, index),
             Schema::UnionRecord(ref inner) => self.resolve_union_record(inner, index),
-            Schema::Decay(ref inner, ref decay_meta) => {
-                self.resolve_decay_record(inner, false, decay_meta)
-            }
-            Schema::ValueComparator(ref inner, condition) => {
-                self.resolve_value_comparator(inner, condition, index)
-            } // Todo : Sohan
+            Schema::Decay(ref inner,ref decay_meta) => self.resolve_decay_record(inner,false,decay_meta),
+            Schema::ValueComparator(ref inner, condition) => self.resolve_value_comparator(inner, condition, index) // Todo : Sohan
+
         }
     }
 
@@ -706,12 +668,9 @@
                 ))
             }
             Value::Map(map, _) => {
-                let r_type = map
-                    .get("_type")
-                    .ok_or_else(|| {
-                        SchemaResolutionError::new("No _type field found to resolve map")
-                    })
-                    .map(|v| v.clone())?;
+                let r_type = map.get("_type")
+                    .ok_or_else(|| SchemaResolutionError::new("No _type field found to resolve map"))
+                    .map(|v|v.clone())?;
 
                 Value::resolve_map_for_union_record(schema, map, r_type, index)
             }
@@ -1255,8 +1214,8 @@
     }
 }
 
-pub fn create_decay_record(r: Record, decay_settings: Option<DecaySetting>) -> Value {
-    Value::DecayRecord(Box::new(Value::Record(r.fields, None)), decay_settings)
+pub fn create_decay_record(r: Record,decay_settings : Option<DecaySetting>)-> Value {
+    Value::DecayRecord(Box::new(Value::Record(r.fields,None)),decay_settings)
 }
 
 #[cfg(test)]
